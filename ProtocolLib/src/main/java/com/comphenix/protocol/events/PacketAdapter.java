/*
 *  ProtocolLib - Bukkit server library that allows access to the Minecraft protocol.
 *  Copyright (C) 2012 Kristian S. Stangeland
 *
 *  This program is free software; you can redistribute it and/or modify it under the terms of the 
 *  GNU General Public License as published by the Free Software Foundation; either version 2 of 
 *  the License, or (at your option) any later version.
 *
 *  This program is distributed in the hope that it will be useful, but WITHOUT ANY WARRANTY; 
 *  without even the implied warranty of MERCHANTABILITY or FITNESS FOR A PARTICULAR PURPOSE. 
 *  See the GNU General Public License for more details.
 *
 *  You should have received a copy of the GNU General Public License along with this program; 
 *  if not, write to the Free Software Foundation, Inc., 59 Temple Place, Suite 330, Boston, MA 
 *  02111-1307 USA
 */

package com.comphenix.protocol.events;

import java.util.List;
import java.util.Set;

import javax.annotation.Nonnull;

import net.minecraft.util.com.google.common.collect.Sets;

import org.bukkit.plugin.Plugin;

import com.comphenix.protocol.PacketType;
import com.comphenix.protocol.injector.GamePhase;
import com.comphenix.protocol.injector.packet.PacketRegistry;
import com.google.common.base.Preconditions;
import com.google.common.collect.Lists;

/**
 * Represents a packet listener with useful constructors.
 * <p>
 * Remember to override onPacketReceiving() and onPacketSending(), depending on the ConnectionSide.
 * @author Kristian
 */
public abstract class PacketAdapter implements PacketListener {
	protected Plugin plugin;
	protected ConnectionSide connectionSide;
	protected ListeningWhitelist receivingWhitelist = ListeningWhitelist.EMPTY_WHITELIST;
	protected ListeningWhitelist sendingWhitelist = ListeningWhitelist.EMPTY_WHITELIST;

	/**
	 * Initialize a packet adapter using a collection of parameters. Use {@link #params()} to get an instance to this builder.
	 * @param params - the parameters.
	 */
	public PacketAdapter(@Nonnull AdapterParameters params) {
		this(
			checkValidity(params).plugin, params.connectionSide, params.listenerPriority, 
			params.gamePhase, params.options, params.packets
		);
	}
	
	/**
	 * Initialize a packet listener with the given parameters.
	 * @param plugin - the plugin.
	 * @param listenerPriority - the priority.
	 * @param types - the packet types.
	 */
	public PacketAdapter(Plugin plugin, PacketType... types) {
		this(plugin, ListenerPriority.NORMAL, types);
	}
	
	/**
	 * Initialize a packet listener with the given parameters.
	 * @param plugin - the plugin.
	 * @param listenerPriority - the priority.
	 * @param types - the packet types.
	 */
	public PacketAdapter(Plugin plugin, ListenerPriority listenerPriority, PacketType... types) {
		this(params(plugin, types).listenerPriority(listenerPriority));
	}
	
	/**
	 * Initialize a packet listener with default priority.
	 * <p>
	 * Deprecated: Use {@link #params()} instead.
	 * @param plugin - the plugin that spawned this listener.
	 * @param connectionSide - the packet type the listener is looking for.
	 * @param packets - the packet IDs the listener is looking for.
	 */
	@Deprecated
	public PacketAdapter(Plugin plugin, ConnectionSide connectionSide, Integer... packets) {
		this(plugin, connectionSide, ListenerPriority.NORMAL, packets);
	}
	
	/**
	 * Initialize a packet listener for a single connection side.
	 * <p>
	 * Deprecated: Use {@link #params()} instead.
	 * @param plugin - the plugin that spawned this listener.
	 * @param connectionSide - the packet type the listener is looking for.
	 * @param listenerPriority - the event priority.
	 * @param packets - the packet IDs the listener is looking for.
	 */
	@Deprecated
	public PacketAdapter(Plugin plugin, ConnectionSide connectionSide, ListenerPriority listenerPriority, Set<Integer> packets) {
		this(plugin, connectionSide, listenerPriority, GamePhase.PLAYING, packets.toArray(new Integer[0]));
	}
	
	/**
	 * Initialize a packet listener for a single connection side.
	 * <p>
	 * The game phase is used to optimize performance. A listener should only choose BOTH or LOGIN if it's absolutely necessary.
	 * <p>
	 * Deprecated: Use {@link #params()} instead.
	 * @param plugin - the plugin that spawned this listener.
	 * @param connectionSide - the packet type the listener is looking for.
	 * @param gamePhase - which game phase this listener is active under.
	 * @param packets - the packet IDs the listener is looking for.
	 */
	@Deprecated
	public PacketAdapter(Plugin plugin, ConnectionSide connectionSide, GamePhase gamePhase, Set<Integer> packets) {
		this(plugin, connectionSide, ListenerPriority.NORMAL, gamePhase, packets.toArray(new Integer[0]));
	}
	
	/**
	 * Initialize a packet listener for a single connection side.
	 * <p>
	 * The game phase is used to optimize performance. A listener should only choose BOTH or LOGIN if it's absolutely necessary.
	 * <p>
	 * Deprecated: Use {@link #params()} instead.
	 * @param plugin - the plugin that spawned this listener.
	 * @param connectionSide - the packet type the listener is looking for.
	 * @param listenerPriority - the event priority.
	 * @param gamePhase - which game phase this listener is active under.
	 * @param packets - the packet IDs the listener is looking for.
	 */
	@Deprecated
	public PacketAdapter(Plugin plugin, ConnectionSide connectionSide, ListenerPriority listenerPriority, GamePhase gamePhase, Set<Integer> packets) {
		this(plugin, connectionSide, listenerPriority, gamePhase, packets.toArray(new Integer[0]));
	}
	
	/**
	 * Initialize a packet listener for a single connection side.
	 * <p>
	 * Deprecated: Use {@link #params()} instead.
	 * @param plugin - the plugin that spawned this listener.
	 * @param connectionSide - the packet type the listener is looking for.
	 * @param listenerPriority - the event priority.
	 * @param packets - the packet IDs the listener is looking for.
	 */
	@Deprecated
	public PacketAdapter(Plugin plugin, ConnectionSide connectionSide, ListenerPriority listenerPriority, Integer... packets) {
		this(plugin, connectionSide, listenerPriority, GamePhase.PLAYING, packets);
	}
	
	/**
	 * Initialize a packet listener for a single connection side.
	 * <p>
	 * Deprecated: Use {@link #params()} instead.
	 * @param plugin - the plugin that spawned this listener.
	 * @param connectionSide - the packet type the listener is looking for.
	 * @param options - which listener options to use.
	 * @param packets - the packet IDs the listener is looking for.
	 */
	@Deprecated
	public PacketAdapter(Plugin plugin, ConnectionSide connectionSide, ListenerOptions[] options, Integer... packets) {
		this(plugin, connectionSide, ListenerPriority.NORMAL, GamePhase.PLAYING, options, packets);
	}
	
	/**
	 * Initialize a packet listener for a single connection side.
	 * <p>
	 * Deprecated: Use {@link #params()} instead.
	 * @param plugin - the plugin that spawned this listener.
	 * @param connectionSide - the packet type the listener is looking for.
	 * @param gamePhase - which game phase this listener is active under.
	 * @param packets - the packet IDs the listener is looking for.
	 */
	@Deprecated
	public PacketAdapter(Plugin plugin, ConnectionSide connectionSide, GamePhase gamePhase, Integer... packets) {
		this(plugin, connectionSide, ListenerPriority.NORMAL, gamePhase, packets);
	}
	
	/**
	 * Initialize a packet listener for a single connection side.
	 * <p>
	 * The game phase is used to optimize performance. A listener should only choose BOTH or LOGIN if it's absolutely necessary.
	 * <p>
	 * Deprecated: Use {@link #params()} instead.
	 * @param plugin - the plugin that spawned this listener.
	 * @param connectionSide - the packet type the listener is looking for.
	 * @param listenerPriority - the event priority.
	 * @param gamePhase - which game phase this listener is active under.
	 * @param packets - the packet IDs the listener is looking for.
	 */
	@Deprecated
	public PacketAdapter(Plugin plugin, ConnectionSide connectionSide, ListenerPriority listenerPriority, GamePhase gamePhase, Integer... packets) {
		this(plugin, connectionSide, listenerPriority, gamePhase, new ListenerOptions[0], packets);
	}
	
	/**
	 * Initialize a packet listener for a single connection side.
	 * <p>
	 * The game phase is used to optimize performance. A listener should only choose BOTH or LOGIN if it's absolutely necessary.
	 * <p>
	 * Listener options must be specified in order for {@link NetworkMarker#getInputBuffer()} to function correctly.
	 * <p>
	 * Deprecated: Use {@link #params()} instead.
	 * @param plugin - the plugin that spawned this listener.
	 * @param connectionSide - the packet type the listener is looking for.
	 * @param listenerPriority - the event priority.
	 * @param gamePhase - which game phase this listener is active under.
	 * @param options - which listener options to use.
	 * @param packets - the packet IDs the listener is looking for.
	 */
	@Deprecated
	public PacketAdapter(
			Plugin plugin, ConnectionSide connectionSide, ListenerPriority listenerPriority, 
			GamePhase gamePhase, ListenerOptions[] options, Integer... packets) {
		
		this(plugin, connectionSide, listenerPriority, gamePhase, options,
			PacketRegistry.toPacketTypes(Sets.newHashSet(packets), connectionSide.getSender()).toArray(new PacketType[0])
		);
	}
	
	// For internal use only
	private PacketAdapter(
			Plugin plugin, ConnectionSide connectionSide, ListenerPriority listenerPriority, 
			GamePhase gamePhase, ListenerOptions[] options, PacketType... packets) {
		
		if (plugin == null)
			throw new IllegalArgumentException("plugin cannot be null");
		if (connectionSide == null)
			throw new IllegalArgumentException("connectionSide cannot be null");
		if (listenerPriority == null)
			throw new IllegalArgumentException("listenerPriority cannot be null");
		if (gamePhase == null)
			throw new IllegalArgumentException("gamePhase cannot be NULL");
		if (packets == null)
			throw new IllegalArgumentException("packets cannot be null");
		if (options == null)
			throw new IllegalArgumentException("options cannot be null");
		
		ListenerOptions[] serverOptions = options;
		ListenerOptions[] clientOptions = options;
		
		// Special case that allows us to specify optionIntercept().
		if (connectionSide == ConnectionSide.BOTH) {
			serverOptions = except(serverOptions, new ListenerOptions[0], 
					ListenerOptions.INTERCEPT_INPUT_BUFFER);
		}
		
		// Add whitelists
		if (connectionSide.isForServer())
			sendingWhitelist = ListeningWhitelist.newBuilder().
				priority(listenerPriority).
				types(packets).
				gamePhase(gamePhase).
				options(serverOptions).
				build();
		
		if (connectionSide.isForClient())
			receivingWhitelist = ListeningWhitelist.newBuilder().
				priority(listenerPriority).
				types(packets).
				gamePhase(gamePhase).
				options(clientOptions).
				build();
		
		this.plugin = plugin;
		this.connectionSide = connectionSide;
	}
	
	// Remove a given element from an array
	private static <T> T[] except(T[] values, T[] buffer, T except) {
		List<T> result = Lists.newArrayList(values);
		
		result.remove(except);
		return result.toArray(buffer);
	}
	
	@Override
	public void onPacketReceiving(PacketEvent event) {
		// Lets prevent some bugs
		throw new IllegalStateException("Override onPacketReceiving to get notifcations of received packets!");
	}
	
	@Override
	public void onPacketSending(PacketEvent event) {
		// Lets prevent some bugs
		throw new IllegalStateException("Override onPacketSending to get notifcations of sent packets!");
	}
	
	@Override
	public ListeningWhitelist getReceivingWhitelist() {
		return receivingWhitelist;
	}
	
	@Override
	public ListeningWhitelist getSendingWhitelist() {
		return sendingWhitelist;
	}
	
	@Override
	public Plugin getPlugin() {
		return plugin;
	}
	
	/**
	 * Retrieves the name of the plugin that has been associated with the listener.
	 * @param listener - the listener.
	 * @return Name of the associated plugin.
	 */
	public static String getPluginName(PacketListener listener) {
		return getPluginName(listener.getPlugin());
	}
	
	/**
	 * Retrieves the name of the given plugin.
	 * @param plugin - the plugin.
	 * @return Name of the given plugin.
	 */
	public static String getPluginName(Plugin plugin) {
		// Try to get the plugin name
		try {
			if (plugin == null)
				return "UNKNOWN";
			else
				return plugin.getName();
			
		} catch (NoSuchMethodError e) {
			return plugin.toString();
		}
	}
	
	@Override
	public String toString() {		
		// This is used by the error reporter 
		return String.format("PacketAdapter[plugin=%s, sending=%s, receiving=%s]", 
				getPluginName(this), 
				sendingWhitelist,
				receivingWhitelist);
	}
	
	/**
	 * Construct a helper object for passing parameters to the packet adapter.
	 * <p>
	 * This is often simpler and better than passing them directly to each constructor.
	 * @return Helper object.
	 */
	public static AdapterParameters params() {
		return new AdapterParameters();
	}
	
	/**
	 * Construct a helper object for passing parameters to the packet adapter.
	 * <p>
	 * This is often simpler and better than passing them directly to each constructor.
<<<<<<< HEAD
	 * <p>
=======
>>>>>>> 7d8d8ead
	 * Deprecated: Use {@link #params(Plugin, PacketType...)} instead.
	 * @param plugin - the plugin that spawned this listener.
	 * @param packets - the packet IDs the listener is looking for.
	 * @return Helper object.
	 */
	@Deprecated
<<<<<<< HEAD
	public static AdapterParameteters params(Plugin plugin, Integer... packets) {
		return new AdapterParameteters().plugin(plugin).packets(packets);
=======
	public static AdapterParameters params(Plugin plugin, Integer... packets) {
		return new AdapterParameters().plugin(plugin).packets(packets);
	}
	
	/**
	 * Construct a helper object for passing parameters to the packet adapter.
	 * <p>
	 * This is often simpler and better than passing them directly to each constructor.
	 * @param plugin - the plugin that spawned this listener.
	 * @param packets - the packet types the listener is looking for.
	 * @return Helper object.
	 */
	public static AdapterParameters params(Plugin plugin, PacketType... packets) {
		return new AdapterParameters().plugin(plugin).types(packets);
>>>>>>> 7d8d8ead
	}
	
	/**
	 * Construct a helper object for passing parameters to the packet adapter.
	 * <p>
	 * This is often simpler and better than passing them directly to each constructor.
	 * @param plugin - the plugin that spawned this listener.
	 * @param packets - the packet types the listener is looking for.
	 * @return Helper object.
	 */
	public static AdapterParameteters params(Plugin plugin, PacketType... packets) {
		return new AdapterParameteters().plugin(plugin).types(packets);
	}
	
	/**
	 * Represents a builder for passing parameters to the packet adapter constructor.
	 * <p>
	 * Note: Never make spelling mistakes in a public API!
	 * @author Kristian
	 */
	public static class AdapterParameters {
		private Plugin plugin;
		private ConnectionSide connectionSide;
		private PacketType[] packets;
	
		// Parameters with default values
		private GamePhase gamePhase = GamePhase.PLAYING;
		private ListenerOptions[] options = new ListenerOptions[0];
		private ListenerPriority listenerPriority = ListenerPriority.NORMAL;
		
		/**
		 * Set the plugin that spawned this listener. This parameter is required.
		 * @param plugin - the plugin.
		 * @return This builder, for chaining.
		 */
		public AdapterParameters plugin(@Nonnull Plugin plugin) {
			this.plugin = Preconditions.checkNotNull(plugin, "plugin cannot be NULL.");
			return this;
		}
		
		/**
		 * Set the packet types this listener is looking for. This parameter is required.
		 * @param connectionSide - the new packet type.
		 * @return This builder, for chaining.
		 */
		public AdapterParameters connectionSide(@Nonnull ConnectionSide connectionSide) {
			this.connectionSide = Preconditions.checkNotNull(connectionSide, "connectionside cannot be NULL.");
			return this;
		}
		
		/**
		 * Set this adapter to also look for client-side packets. 
		 * @return This builder, for chaining.
		 */
		public AdapterParameters clientSide() {
			return connectionSide(ConnectionSide.add(connectionSide, ConnectionSide.CLIENT_SIDE));
		}
		
		/**
		 * Set this adapter to also look for server-side packets. 
		 * @return This builder, for chaining.
		 */
		public AdapterParameters serverSide() {
			return connectionSide(ConnectionSide.add(connectionSide, ConnectionSide.SERVER_SIDE));
		}
		
		/**
		 * Set the the event priority, where the execution is in ascending order from lowest to highest. 
		 * <p>
		 * Default is {@link ListenerPriority#NORMAL}.
		 * @param listenerPriority - the new event priority.
		 * @return This builder, for chaining.
		 */
		public AdapterParameters listenerPriority(@Nonnull ListenerPriority listenerPriority) {
			this.listenerPriority = Preconditions.checkNotNull(listenerPriority, "listener priority cannot be NULL.");
			return this;
		}
		
		/**
		 * Set which game phase this listener is active under. This is a hint for ProtocolLib to start intercepting login packets.
		 * <p>
		 * Default is {@link GamePhase#PLAYING}, which will not intercept login packets.
		 * @param gamePhase - the new game phase.
		 * @return This builder, for chaining.
		 */
		public AdapterParameters gamePhase(@Nonnull GamePhase gamePhase) {
			this.gamePhase = Preconditions.checkNotNull(gamePhase, "gamePhase cannot be NULL.");
			return this;
		}
		
		/**
		 * Set the game phase to {@link GamePhase#LOGIN}, allowing ProtocolLib to intercept login packets.
		 * @return This builder, for chaining.
		 */
		public AdapterParameters loginPhase() {
			return gamePhase(GamePhase.LOGIN);
		}
		
		/**
		 * Set listener options that decide whether or not to intercept the raw packet data as read from the network stream.
		 * <p>
		 * The default is to disable this raw packet interception.
		 * @param options - every option to use.
		 * @return This builder, for chaining.
		 */
		public AdapterParameters options(@Nonnull ListenerOptions... options) {
			this.options = Preconditions.checkNotNull(options, "options cannot be NULL.");
			return this;
		}
		
		/**
		 * Set the listener option to {@link ListenerOptions#INTERCEPT_INPUT_BUFFER}, causing ProtocolLib to read the raw packet data from the network stream.
		 * @return This builder, for chaining.
		 */
		public AdapterParameters optionIntercept() {
			return options(ListenerOptions.INTERCEPT_INPUT_BUFFER);
		}
		
		/**
		 * Set the packet IDs of the packets the listener is looking for.
		 * <p>
		 * This parameter is required.
		 * <p>
		 * Deprecated: Use {@link #types(PacketType...)} instead.
		 * @param packets - the packet IDs to look for.
		 * @return This builder, for chaining.
		 */
		@Deprecated
		public AdapterParameters packets(@Nonnull Integer... packets) {
			Preconditions.checkNotNull(packets, "packets cannot be NULL");
			PacketType[] types = new PacketType[packets.length];
			
			for (int i = 0; i < types.length; i++) {
				types[i] = PacketType.findLegacy(packets[i]);
			}
			this.packets = types;
			return this;
		}
		
		/**
		 * Set the packet IDs of the packets the listener is looking for.
		 * <p>
		 * This parameter is required.
		 * @param packets - a set of the packet IDs to look for.
		 * @return This builder, for chaining.
		 */
		@Deprecated
		public AdapterParameters packets(@Nonnull Set<Integer> packets) {
			return packets(packets.toArray(new Integer[0]));
		}
		
		/**
		 * Set the packet types the listener is looking for.
		 * <p>
		 * This parameter is required.
		 * @param packets - the packet types to look for.
		 * @return This builder, for chaining.
		 */
<<<<<<< HEAD
		public AdapterParameteters types(@Nonnull PacketType... packets) {
			// Set the connection side as well
			if (connectionSide == null) {
				for (PacketType type : packets) {
					this.connectionSide = ConnectionSide.add(this.connectionSide, type.getSender().toSide());
				}
			}
=======
		public AdapterParameters types(@Nonnull PacketType... packets) {
>>>>>>> 7d8d8ead
			this.packets = Preconditions.checkNotNull(packets, "packets cannot be NULL");
			return this;
		}
		
		/**
		 * Set the packet types the listener is looking for.
		 * <p>
		 * This parameter is required.
		 * @param packets - a set of packet types to look for.
		 * @return This builder, for chaining.
		 */
		public AdapterParameters types(@Nonnull Set<PacketType> packets) {
			return types(packets.toArray(new PacketType[0]));
		}
	}
	
	/**
	 * Determine if the required parameters are set.
	 */
	private static AdapterParameters checkValidity(AdapterParameters params) {
		if (params == null)
			throw new IllegalArgumentException("params cannot be NULL.");
		if (params.plugin == null)
			throw new IllegalStateException("Plugin was never set in the parameters.");
		if (params.connectionSide == null)
			throw new IllegalStateException("Connection side was never set in the parameters.");
		if (params.packets == null)
			throw new IllegalStateException("Packet IDs was never set in the parameters.");
		return params;
	}
}<|MERGE_RESOLUTION|>--- conflicted
+++ resolved
@@ -352,24 +352,16 @@
 	 * Construct a helper object for passing parameters to the packet adapter.
 	 * <p>
 	 * This is often simpler and better than passing them directly to each constructor.
-<<<<<<< HEAD
-	 * <p>
-=======
->>>>>>> 7d8d8ead
 	 * Deprecated: Use {@link #params(Plugin, PacketType...)} instead.
 	 * @param plugin - the plugin that spawned this listener.
 	 * @param packets - the packet IDs the listener is looking for.
 	 * @return Helper object.
 	 */
 	@Deprecated
-<<<<<<< HEAD
-	public static AdapterParameteters params(Plugin plugin, Integer... packets) {
-		return new AdapterParameteters().plugin(plugin).packets(packets);
-=======
 	public static AdapterParameters params(Plugin plugin, Integer... packets) {
 		return new AdapterParameters().plugin(plugin).packets(packets);
 	}
-	
+
 	/**
 	 * Construct a helper object for passing parameters to the packet adapter.
 	 * <p>
@@ -380,19 +372,6 @@
 	 */
 	public static AdapterParameters params(Plugin plugin, PacketType... packets) {
 		return new AdapterParameters().plugin(plugin).types(packets);
->>>>>>> 7d8d8ead
-	}
-	
-	/**
-	 * Construct a helper object for passing parameters to the packet adapter.
-	 * <p>
-	 * This is often simpler and better than passing them directly to each constructor.
-	 * @param plugin - the plugin that spawned this listener.
-	 * @param packets - the packet types the listener is looking for.
-	 * @return Helper object.
-	 */
-	public static AdapterParameteters params(Plugin plugin, PacketType... packets) {
-		return new AdapterParameteters().plugin(plugin).types(packets);
 	}
 	
 	/**
@@ -539,17 +518,14 @@
 		 * @param packets - the packet types to look for.
 		 * @return This builder, for chaining.
 		 */
-<<<<<<< HEAD
-		public AdapterParameteters types(@Nonnull PacketType... packets) {
+		public AdapterParameters types(@Nonnull PacketType... packets) {
 			// Set the connection side as well
 			if (connectionSide == null) {
 				for (PacketType type : packets) {
 					this.connectionSide = ConnectionSide.add(this.connectionSide, type.getSender().toSide());
 				}
 			}
-=======
-		public AdapterParameters types(@Nonnull PacketType... packets) {
->>>>>>> 7d8d8ead
+
 			this.packets = Preconditions.checkNotNull(packets, "packets cannot be NULL");
 			return this;
 		}
